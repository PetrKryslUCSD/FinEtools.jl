--- conflicted
+++ resolved
@@ -18,12 +18,4 @@
 
 [compat]
 Arpack = "0.4.0"
-<<<<<<< HEAD
-LoopVectorization = "0.6"
-StatsBase = "0.32"
-julia = "1.4"
-=======
-LoopVectorization = "0.6.17"
-StatsBase = "0.32.1"
-julia = "1.4"
->>>>>>> 423f8d16
+julia = "1.4"